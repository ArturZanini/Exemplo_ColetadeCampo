[![Quality Gate Status](https://sonarcloud.io/api/project_badges/measure?project=EL-BID_BabelGrid&metric=alert_status)](https://sonarcloud.io/dashboard?id=EL-BID_BabelGrid)
[![Downloads](https://pepy.tech/badge/babelgrid)](https://pepy.tech/project/babelgrid)
[![Analytics](https://gabeacon.irvinlim.com/UA-4677001-16/BabelGrid/readme?useReferer)](https://github.com/EL-BID/BabelGrid)

<<<<<<< HEAD
**BabelGrid is a common python API to work with different established geospatial indexing systems.**
=======
# BabelGrid
**BabelGrid is a common python API to work with different established grid systems.**
>>>>>>> d0a478d9

Currently, it supports [H3](https://h3geo.org/), [S2](https://s2geometry.io/) and [Bing](https://docs.microsoft.com/en-us/bingmaps/articles/bing-maps-tile-system) geospatial indexing systems. 
BabelGrid does not have the intention to replace any of the existing APIs, but
to create a common framework that geo-folks can use to easily switch between grids. Also, 
it generates methods around the tiles that ease the data analysis pipeline with seamlessly integration
with well knonw libraries such as Shapely and GeoPandas.

## Start Using It

Install with
```bash
pip install babelgrid
```

- Get a h3 tile with an area of 1km2 in São Paulo, Brasil.
```python
>>> from babelgrid import Babel

>>> tile = Babel('h3').geo_to_tile(lat=-23, lon=-43, area_km=1)
>>> tile
Tile: grid_type "h3", resolution 8, tile_id 88a8a2b66dfffff
```

- Access the geojson, wkt and shapely descriptions of the tile:
```python
>>> tile.geometry.geojson
{'type': 'Polygon',
 'coordinates': (((-42.99741709893686, -23.004282833594505),
   (-42.9932470321478, -23.00127887552568),
   (-42.994161748920796, -22.996608473771282),
   (-42.99924646130203, -22.994942061847414),
   (-43.00341650043048, -22.997946087213307),
   (-43.002501854850166, -23.002616457194414),
   (-42.99741709893686, -23.004282833594505)),)}
>>> tile.geometry.wkt
'POLYGON ((-42.9974170989368574 -23.0042828335945053, -42.9932470321477993 -23.0012788755256814, -42.9941617489207957 -22.9966084737712819, -42.9992464613020289 -22.9949420618474143, -43.0034165004304825 -22.9979460872133075, -43.0025018548501663 -23.0026164571944136, -42.9974170989368574 -23.0042828335945053))'
>>> tile.geometry.shapely
```
![][shapely]

-  Fill a geometry with s2 tiles of resolution 10
```python
>>> tiles = Babel('s2').polyfill(geometry, resolution=10)
>>> tiles
[Tile: grid_type "s2", resolution 10, tile_id 94d28d,... ,Tile: grid_type "s2", resolution 10, tile_id 94d28f]
```
- Load a geopandas dataframe with the selected tiles
```python
>>> import geopandas as gpd
>>> gpd.GeoDataFrame([t.to_dict() for t in tiles], geometry='shapely')
```


## Quick Documentation

### Babel

You have to initialize the Babel object with any of the available grids. 

```python
>>> Babel.available_grids()
['s2', 'h3', 'bing']

>>> grid = Babel('s2') # example
```


### geo_to_tile

It receives a coordinate pair (lat, lon) and either the native grid resolution or an area in km2.
If it receives an area, it automatically finds what is the resolution for that tile system and latitute 
that best approximates the given area.

```python
>>> Babel('s2').geo_to_tile(2, 3, resolution=10)
Tile: grid_type "s2", resolution 10, tile_id 100fb1

>>> Babel('bing').geo_to_tile(2, 3, area_km=0.1)
Tile: grid_type "bing", resolution 17, tile_id 12222230201200322

>>> Babel('bing').geo_to_tile(2, 3, area_km=0.1).area_km
0.0934819087
```

### id_to_tile

It receives a tile id and converts it to a Tile Object.

```python
>>> Babel('s2').id_to_tile('100fb1')
Tile: grid_type "s2", resolution 10, tile_id 100fb1
```

### Polyfill
One of the most common uses to geospatial indexing systems is to fill up a geometry. This function receives
a geometry that can be a polygon or multipolygons and returns a list of Tile Objects.

```python
>>> tiles = Babel('s2').polyfill(geometry, resolution=10)
>>> tiles
[Tile: grid_type "s2", resolution 10, tile_id 94d28d,... ,Tile: grid_type "s2", resolution 10, tile_id 94d28f]
```

You can also pass a 'desired' grid area using the parameter `grid_km`.

```python
>>> tiles = Babel('bing').polyfill(geometry, area_km=10)
>>> tiles
[Tile: grid_type "bing", resolution 14, tile_id 21031113121331, ..., Tile: grid_type "bing", resolution 14, tile_id 21031113121333]
```

The image below shows `polyfill` being applied for the same geometry for different grid types and sizes.

![][polyfill]

### The Tile Object

The Tile Object is a central piece of the package. This is the object that is returned by most of the methods implemented. It is good because it 
has some handy features that speed-up the analysis process.

- Easy access to wkt, geojson and shapely geometries

```python
>>> tile.geometry.wkt
>>> tile.geometry.geojson
>>> tile.geometry.shapely
```

- Child and parent transformation

```python
>>> tile.to_parent()
>>> tile.to_children()
```

- Area in km2 already calculated

```python
>>> tile.area_km
```

- To dictonary export of all properties

```python
>>> tile.to_dict()
```

## Grid Systems



|                        | H3                                     | S2                                                   | BING/QuadTree                                                                                     |
|------------------------|----------------------------------------|------------------------------------------------------|---------------------------------------------------------------------------------------------------|
| Tile Shape             | Hexagonal                              | Square                                               | Square                                                                                            |
| Resolution Range       | 0 - 15                                 | 0 - 30                                               | 1 - 23 (infinite)                                                                                 |
| API Reference          | [h3-py](https://github.com/uber/h3-py) | [s2sphere](https://github.com/sidewalklabs/s2sphere) | [pygeotile](https://github.com/geometalab/pyGeoTile)                                              |
| Original Documentation | [H3](https://h3geo.org/)               | [S2 Geometry](https://s2geometry.io/)                | [Bing Maps Tile System](https://docs.microsoft.com/en-us/bingmaps/articles/bing-maps-tile-system) |

:star: Kudos to all developer of H3, S2 and Bing/QuadTree systems.

### Resolution Reference Table and Plot


Lookup table with grid resolutions at equator by area in km2. 
Note that the area is written in scientific notation (10^x) and x 
is the index of the table.

| Area (10^x km2) | H3    | S2    | BING/QuadTree   |
|-----------:|:------|:------|:----------------|
|          9 | -     | -     | 1               |
|          8 | -     | 0     | 2               |
|          7 | -     | 1,2   | 3,4             |
|          6 | 0,1   | 3,4   | 5,6             |
|          5 | 2     | 5     | 7               |
|          4 | 3     | 6,7   | 8,9             |
|          3 | 4     | 8     | 10,11           |
|          2 | 5     | 9,10  | 12              |
|          1 | 6,7   | 11,12 | 13,14           |
|          0 | 8     | 13    | 15,16           |
|         -1 | 9     | 14,15 | 17              |
|         -2 | 10    | 16,17 | 18,19           |
|         -3 | 11    | 18    | 20,21           |
|         -4 | 12,13 | 19,20 | 22              |
|         -5 | 14    | 21,22 | 23              |
|         -6 | 15    | 23    | -               |
|         -7 | -     | 24,25 | -               |
|         -8 | -     | 26,27 | -               |
|         -9 | -     | 28    | -               |
|        -10 | -     | 29,30 | -               |


![][area-res]

### Tile Area Distortion by Latitude

Depending on how the tile system is built, the area of the tile varies given the latitude. 
For inter-region comparissons, this behaviour can affect the analysis. 

The figure below shows the tile area distortion by geospatial indexing systems. The distortion is defined as

<a href="https://www.codecogs.com/eqnedit.php?latex=D&space;=&space;A_l&space;/&space;A_e" target="_blank"><img src="https://latex.codecogs.com/gif.latex?D&space;=&space;A_l&space;/&space;A_e" title="D = A_l / A_e" /></a>

where <a href="https://www.codecogs.com/eqnedit.php?latex=\inline&space;A" target="_blank"><img src="https://latex.codecogs.com/gif.latex?\inline&space;A" title="A" /></a> is the tile area and <a href="https://www.codecogs.com/eqnedit.php?latex=\inline&space;l" target="_blank"><img src="https://latex.codecogs.com/gif.latex?\inline&space;l" title="l" /></a> the area given a latitude and <a href="https://www.codecogs.com/eqnedit.php?latex=\inline&space;e" target="_blank"><img src="https://latex.codecogs.com/gif.latex?\inline&space;e" title="e" /></a> the equator area. The figure
shows the mean distortion given all resolutions and the error bar is the standard deviation.

![][area-distortion]

[shapely]: https://github.com/EL-BID/BabelGrid/blob/master/imgs/Screen%20Shot%202020-07-20%20at%2019.47.58.png
[polyfill]: https://github.com/EL-BID/BabelGrid/blob/master/imgs/polyfill.png
[area-res]: https://github.com/EL-BID/BabelGrid/blob/master/imgs/gridtype-area-res.png?raw=true
[area-distortion]: https://github.com/EL-BID/BabelGrid/blob/master/imgs/gridtype-distortion.png

## Contributing

Any contribution is very welcomed. You can contribute in several ways:

- Suggest new geospatial indexing systems
- Raise issues with bugs and problems
- Propose new features or behaviours
- Contribute with code maintenence 

## Developing

Start envorinment with

`make create-env`

Update envorinment with

`make update-env`

Publish to PyPi

```bash
poetry version [patch, minor, major]
make publish
```

## Authors

- Joao Carabetta (joaom at iadb.org)

## License

This work is licensed under a Creative Commons IGO 3.0 - see the [LICENSE.md](LICENSE.md) file for details.<|MERGE_RESOLUTION|>--- conflicted
+++ resolved
@@ -2,12 +2,8 @@
 [![Downloads](https://pepy.tech/badge/babelgrid)](https://pepy.tech/project/babelgrid)
 [![Analytics](https://gabeacon.irvinlim.com/UA-4677001-16/BabelGrid/readme?useReferer)](https://github.com/EL-BID/BabelGrid)
 
-<<<<<<< HEAD
 **BabelGrid is a common python API to work with different established geospatial indexing systems.**
-=======
-# BabelGrid
-**BabelGrid is a common python API to work with different established grid systems.**
->>>>>>> d0a478d9
+
 
 Currently, it supports [H3](https://h3geo.org/), [S2](https://s2geometry.io/) and [Bing](https://docs.microsoft.com/en-us/bingmaps/articles/bing-maps-tile-system) geospatial indexing systems. 
 BabelGrid does not have the intention to replace any of the existing APIs, but
@@ -252,4 +248,4 @@
 
 ## License
 
-This work is licensed under a Creative Commons IGO 3.0 - see the [LICENSE.md](LICENSE.md) file for details.+This work is licensed under a Creative Commons IGO 3.0 - see the [LICENSE.md](LICENSE.md) file for details.
